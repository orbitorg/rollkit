package block

import (
	"bytes"
	"context"
	"encoding/hex"
	"errors"
	"fmt"
	"sync"
	"sync/atomic"
	"time"

	secp256k1 "github.com/btcsuite/btcd/btcec/v2"
	"github.com/btcsuite/btcd/btcec/v2/ecdsa"
	abci "github.com/cometbft/cometbft/abci/types"
	cmproto "github.com/cometbft/cometbft/api/cometbft/types/v1"
	cmcrypto "github.com/cometbft/cometbft/crypto"
	"github.com/cometbft/cometbft/crypto/merkle"
	"github.com/cometbft/cometbft/proxy"
	cmtypes "github.com/cometbft/cometbft/types"
	ds "github.com/ipfs/go-datastore"
	"github.com/libp2p/go-libp2p/core/crypto"
	"github.com/libp2p/go-libp2p/core/crypto/pb"
	pkgErrors "github.com/pkg/errors"

	goheaderstore "github.com/celestiaorg/go-header/store"

	"github.com/rollkit/rollkit/config"
	"github.com/rollkit/rollkit/da"
	"github.com/rollkit/rollkit/mempool"
	"github.com/rollkit/rollkit/state"
	"github.com/rollkit/rollkit/store"
	"github.com/rollkit/rollkit/third_party/log"
	"github.com/rollkit/rollkit/types"
)

// defaultDABlockTime is used only if DABlockTime is not configured for manager
const defaultDABlockTime = 15 * time.Second

// defaultBlockTime is used only if BlockTime is not configured for manager
const defaultBlockTime = 1 * time.Second

// defaultLazyBlockTime is used only if LazyBlockTime is not configured for manager
const defaultLazyBlockTime = 60 * time.Second

// defaultMempoolTTL is the number of blocks until transaction is dropped from mempool
const defaultMempoolTTL = 25

// blockProtocolOverhead is the protocol overhead when marshaling the block to blob
// see: https://gist.github.com/tuxcanfly/80892dde9cdbe89bfb57a6cb3c27bae2
const blockProtocolOverhead = 1 << 16

// maxSubmitAttempts defines how many times Rollkit will re-try to publish block to DA layer.
// This is temporary solution. It will be removed in future versions.
const maxSubmitAttempts = 30

// Applies to most channels, 100 is a large enough buffer to avoid blocking
const channelLength = 100

// Applies to the blockInCh, 10000 is a large enough number for blocks per DA block.
const blockInChLength = 10000

// initialBackoff defines initial value for block submission backoff
var initialBackoff = 100 * time.Millisecond

var (
	// ErrNoValidatorsInState is used when no validators/proposers are found in state
	ErrNoValidatorsInState = errors.New("no validators found in state")

	// ErrNotProposer is used when the manager is not a proposer
	ErrNotProposer = errors.New("not a proposer")
)

// NewBlockEvent is used to pass block and DA height to blockInCh
type NewBlockEvent struct {
	Block    *types.Block
	DAHeight uint64
}

// Manager is responsible for aggregating transactions into blocks.
type Manager struct {
	lastState types.State
	// lastStateMtx is used by lastState
	lastStateMtx *sync.RWMutex
	store        store.Store

	conf    config.BlockManagerConfig
	genesis *cmtypes.GenesisDoc

	proposerKey crypto.PrivKey

	executor *state.BlockExecutor

	dalc *da.DAClient
	// daHeight is the height of the latest processed DA block
	daHeight uint64

	HeaderCh chan *types.SignedHeader
	BlockCh  chan *types.Block

	blockInCh  chan NewBlockEvent
	blockStore *goheaderstore.Store[*types.Block]

	blockCache *BlockCache

	// blockStoreCh is used to notify sync goroutine (SyncLoop) that it needs to retrieve blocks from blockStore
	blockStoreCh chan struct{}

	// retrieveCond is used to notify sync goroutine (SyncLoop) that it needs to retrieve data
	retrieveCh chan struct{}

	logger log.Logger

	// For usage by Lazy Aggregator mode
	buildingBlock bool
	txsAvailable  <-chan struct{}

	pendingBlocks *PendingBlocks

	// for reporting metrics
	metrics *Metrics

	// true if the manager is a proposer
	isProposer bool
}

// getInitialState tries to load lastState from Store, and if it's not available it reads GenesisDoc.
func getInitialState(store store.Store, genesis *cmtypes.GenesisDoc) (types.State, error) {
	// Load the state from store.
	s, err := store.GetState(context.Background())

	if errors.Is(err, ds.ErrNotFound) {
		// If the user is starting a fresh chain (or hard-forking), we assume the stored state is empty.
		s, err = types.NewFromGenesisDoc(genesis)
		if err != nil {
			return types.State{}, err
		}
	} else if err != nil {
		return types.State{}, err
	} else {
		// Perform a sanity-check to stop the user from
		// using a higher genesis than the last stored state.
		// if they meant to hard-fork, they should have cleared the stored State
		if uint64(genesis.InitialHeight) > s.LastBlockHeight {
			return types.State{}, fmt.Errorf("genesis.InitialHeight (%d) is greater than last stored state's LastBlockHeight (%d)", genesis.InitialHeight, s.LastBlockHeight)
		}
	}

	return s, nil
}

// NewManager creates new block Manager.
func NewManager(
	proposerKey crypto.PrivKey,
	conf config.BlockManagerConfig,
	genesis *cmtypes.GenesisDoc,
	store store.Store,
	mempool mempool.Mempool,
	proxyApp proxy.AppConnConsensus,
	dalc *da.DAClient,
	eventBus *cmtypes.EventBus,
	logger log.Logger,
	blockStore *goheaderstore.Store[*types.Block],
	seqMetrics *Metrics,
	execMetrics *state.Metrics,
) (*Manager, error) {
	s, err := getInitialState(store, genesis)
	if err != nil {
		return nil, err
	}
	//set block height in store
	store.SetHeight(context.Background(), s.LastBlockHeight)

	if s.DAHeight < conf.DAStartHeight {
		s.DAHeight = conf.DAStartHeight
	}

	if conf.DABlockTime == 0 {
		logger.Info("Using default DA block time", "DABlockTime", defaultDABlockTime)
		conf.DABlockTime = defaultDABlockTime
	}

	if conf.BlockTime == 0 {
		logger.Info("Using default block time", "BlockTime", defaultBlockTime)
		conf.BlockTime = defaultBlockTime
	}

	if conf.LazyBlockTime == 0 {
		logger.Info("Using default lazy block time", "LazyBlockTime", defaultLazyBlockTime)
		conf.LazyBlockTime = defaultLazyBlockTime
	}

	if conf.DAMempoolTTL == 0 {
		logger.Info("Using default mempool ttl", "MempoolTTL", defaultMempoolTTL)
		conf.DAMempoolTTL = defaultMempoolTTL
	}

	proposerAddress := s.Validators.Proposer.Address.Bytes()

	maxBlobSize, err := dalc.DA.MaxBlobSize(context.Background())
	if err != nil {
		return nil, err
	}
	// allow buffer for the block header and protocol encoding
	maxBlobSize -= blockProtocolOverhead

	exec := state.NewBlockExecutor(proposerAddress, genesis.ChainID, mempool, proxyApp, eventBus, maxBlobSize, logger, execMetrics)
	if s.LastBlockHeight+1 == uint64(genesis.InitialHeight) {
		res, err := exec.InitChain(genesis)
		if err != nil {
			return nil, err
		}
		if err := updateState(&s, res); err != nil {
			return nil, err
		}

		if err := store.UpdateState(context.Background(), s); err != nil {
			return nil, err
		}
	}

	isProposer, err := isProposer(proposerKey, s)
	if err != nil {
		return nil, err
	}

	var txsAvailableCh <-chan struct{}
	if mempool != nil {
		txsAvailableCh = mempool.TxsAvailable()
	} else {
		txsAvailableCh = nil
	}

	pendingBlocks, err := NewPendingBlocks(store, logger)
	if err != nil {
		return nil, err
	}

	agg := &Manager{
		proposerKey: proposerKey,
		conf:        conf,
		genesis:     genesis,
		lastState:   s,
		store:       store,
		executor:    exec,
		dalc:        dalc,
		daHeight:    s.DAHeight,
		// channels are buffered to avoid blocking on input/output operations, buffer sizes are arbitrary
		HeaderCh:      make(chan *types.SignedHeader, channelLength),
		BlockCh:       make(chan *types.Block, channelLength),
		blockInCh:     make(chan NewBlockEvent, blockInChLength),
		blockStoreCh:  make(chan struct{}, 1),
		blockStore:    blockStore,
		lastStateMtx:  new(sync.RWMutex),
		blockCache:    NewBlockCache(),
		retrieveCh:    make(chan struct{}, 1),
		logger:        logger,
		txsAvailable:  txsAvailableCh,
		buildingBlock: false,
		pendingBlocks: pendingBlocks,
		metrics:       seqMetrics,
		isProposer:    isProposer,
	}
	return agg, nil
}

// SetDALC is used to set DataAvailabilityLayerClient used by Manager.
func (m *Manager) SetDALC(dalc *da.DAClient) {
	m.dalc = dalc
}

// isProposer returns whether or not the manager is a proposer
func isProposer(signerPrivKey crypto.PrivKey, s types.State) (bool, error) {
	if len(s.Validators.Validators) == 0 {
		return false, ErrNoValidatorsInState
	}

	signerPubBytes, err := signerPrivKey.GetPublic().Raw()
	if err != nil {
		return false, err
	}

	return bytes.Equal(s.Validators.Validators[0].PubKey.Bytes(), signerPubBytes), nil
}

// SetLastState is used to set lastState used by Manager.
func (m *Manager) SetLastState(state types.State) {
	m.lastStateMtx.Lock()
	defer m.lastStateMtx.Unlock()
	m.lastState = state
}

// GetStoreHeight returns the manager's store height
func (m *Manager) GetStoreHeight() uint64 {
	return m.store.Height()
}

// GetBlockInCh returns the manager's blockInCh
func (m *Manager) GetBlockInCh() chan NewBlockEvent {
	return m.blockInCh
}

// IsBlockHashSeen returns true if the block with the given hash has been seen.
func (m *Manager) IsBlockHashSeen(blockHash string) bool {
	return m.blockCache.isSeen(blockHash)
}

// IsDAIncluded returns true if the block with the given hash has been seen on DA.
func (m *Manager) IsDAIncluded(hash types.Hash) bool {
	return m.blockCache.isDAIncluded(hash.String())
}

// AggregationLoop is responsible for aggregating transactions into rollup-blocks.
func (m *Manager) AggregationLoop(ctx context.Context, lazy bool) {
	initialHeight := uint64(m.genesis.InitialHeight)
	height := m.store.Height()
	var delay time.Duration

	// TODO(tzdybal): double-check when https://github.com/celestiaorg/rollmint/issues/699 is resolved
	if height < initialHeight {
		delay = time.Until(m.genesis.GenesisTime)
	} else {
		lastBlockTime := m.getLastBlockTime()
		delay = time.Until(lastBlockTime.Add(m.conf.BlockTime))
	}

	if delay > 0 {
		m.logger.Info("Waiting to produce block", "delay", delay)
		time.Sleep(delay)
	}

	// blockTimer is used to signal when to build a block based on the
	// rollup block time. A timer is used so that the time to build a block
	// can be taken into account.
	blockTimer := time.NewTimer(0)
	defer blockTimer.Stop()

	// Lazy Aggregator mode.
	// In Lazy Aggregator mode, blocks are built only when there are
	// transactions or every LazyBlockTime.
	if lazy {
		// start is used to track the start time of the block production period
		var start time.Time

		// defaultSleep is used when coming out of a period of inactivity,
		// to try and pull in more transactions in the first block
		defaultSleep := time.Second

		// lazyTimer is used to signal when a block should be built in
		// lazy mode to signal that the chain is still live during long
		// periods of inactivity.
		lazyTimer := time.NewTimer(0)
		defer lazyTimer.Stop()
		for {
			select {
			case <-ctx.Done():
				return
			// the txsAvailable channel is signalled when Txns become available
			// in the mempool, or after transactions remain in the mempool after
			// building a block.
			case _, ok := <-m.txsAvailable:
				if ok && !m.buildingBlock {
					// set the buildingBlock flag to prevent multiple calls to reset the timer
					m.buildingBlock = true
					// Reset the block timer based on the block time and the default sleep.
					// The default sleep is used to give time for transactions to accumulate
					// if we are coming out of a period of inactivity.  If we had recently
					// produced a block (i.e. within the block time) then we will sleep for
					// the remaining time within the block time interval.
					blockTimer.Reset(getRemainingSleep(start, m.conf.BlockTime, defaultSleep))

				}
				continue
			case <-lazyTimer.C:
			case <-blockTimer.C:
			}
			// Define the start time for the block production period
			start = time.Now()
			err := m.publishBlock(ctx)
			if err != nil && ctx.Err() == nil {
				m.logger.Error("error while publishing block", "error", err)
			}
			// unset the buildingBlocks flag
			m.buildingBlock = false
			// Reset the lazyTimer to produce a block even if there
			// are no transactions as a way to signal that the chain
			// is still live. Default sleep is set to 0 because care
			// about producing blocks on time vs giving time for
			// transactions to accumulate.
			lazyTimer.Reset(getRemainingSleep(start, m.conf.LazyBlockTime, 0))
		}
	}

	// Normal Aggregator mode
	for {
		select {
		case <-ctx.Done():
			return
		case <-blockTimer.C:
		}
		start := time.Now()
		err := m.publishBlock(ctx)
		if err != nil && ctx.Err() == nil {
			m.logger.Error("error while publishing block", "error", err)
		}
		// Reset the blockTimer to signal the next block production
		// period based on the block time. Default sleep is set to 0
		// because care about producing blocks on time vs giving time
		// for transactions to accumulate.
		blockTimer.Reset(getRemainingSleep(start, m.conf.BlockTime, 0))
	}
}

// BlockSubmissionLoop is responsible for submitting blocks to the DA layer.
func (m *Manager) BlockSubmissionLoop(ctx context.Context) {
	timer := time.NewTicker(m.conf.DABlockTime)
	defer timer.Stop()
	for {
		select {
		case <-ctx.Done():
			return
		case <-timer.C:
		}
		if m.pendingBlocks.isEmpty() {
			continue
		}
		err := m.submitBlocksToDA(ctx)
		if err != nil {
			m.logger.Error("error while submitting block to DA", "error", err)
		}
	}
}

// SyncLoop is responsible for syncing blocks.
//
// SyncLoop processes headers gossiped in P2P network to know what's the latest block height,
// block data is retrieved from DA layer.
func (m *Manager) SyncLoop(ctx context.Context, cancel context.CancelFunc) {
	daTicker := time.NewTicker(m.conf.DABlockTime)
	defer daTicker.Stop()
	blockTicker := time.NewTicker(m.conf.BlockTime)
	defer blockTicker.Stop()
	for {
		select {
		case <-daTicker.C:
			m.sendNonBlockingSignalToRetrieveCh()
		case <-blockTicker.C:
			m.sendNonBlockingSignalToBlockStoreCh()
		case blockEvent := <-m.blockInCh:
			// Only validated blocks are sent to blockInCh, so we can safely assume that blockEvent.block is valid
			block := blockEvent.Block
			daHeight := blockEvent.DAHeight
			blockHash := block.Hash().String()
			blockHeight := block.Height()
			m.logger.Debug("block body retrieved",
				"height", blockHeight,
				"daHeight", daHeight,
				"hash", blockHash,
			)
			if blockHeight <= m.store.Height() || m.blockCache.isSeen(blockHash) {
				m.logger.Debug("block already seen", "height", blockHeight, "block hash", blockHash)
				continue
			}
			m.blockCache.setBlock(blockHeight, block)

			m.sendNonBlockingSignalToBlockStoreCh()
			m.sendNonBlockingSignalToRetrieveCh()

			err := m.trySyncNextBlock(ctx, daHeight)
			if err != nil {
				m.logger.Info("failed to sync next block", "error", err)
				continue
			}
			m.blockCache.setSeen(blockHash)
		case <-ctx.Done():
			return
		}
	}
}

func (m *Manager) sendNonBlockingSignalToBlockStoreCh() {
	select {
	case m.blockStoreCh <- struct{}{}:
	default:
	}
}

func (m *Manager) sendNonBlockingSignalToRetrieveCh() {
	select {
	case m.retrieveCh <- struct{}{}:
	default:
	}
}

// trySyncNextBlock tries to execute as many blocks as possible from the blockCache.
//
//	Note: the blockCache contains only valid blocks that are not yet synced
//
// For every block, to be able to apply block at height h, we need to have its Commit. It is contained in block at height h+1.
// If commit for block h+1 is available, we proceed with sync process, and remove synced block from sync cache.
func (m *Manager) trySyncNextBlock(ctx context.Context, daHeight uint64) error {
	for {
		select {
		case <-ctx.Done():
			return ctx.Err()
		default:
		}
		currentHeight := m.store.Height()
		b, ok := m.blockCache.getBlock(currentHeight + 1)
		if !ok {
			m.logger.Debug("block not found in cache", "height", currentHeight+1)
			return nil
		}

		bHeight := b.Height()
		m.logger.Info("Syncing block", "height", bHeight)
		// Validate the received block before applying
		if err := m.executor.Validate(m.lastState, b); err != nil {
			return fmt.Errorf("failed to validate block: %w", err)
		}
		newState, responses, err := m.applyBlock(ctx, b)
		if err != nil {
			if ctx.Err() != nil {
				return err
			}
			// if call to applyBlock fails, we halt the node, see https://github.com/cometbft/cometbft/pull/496
			panic(fmt.Errorf("failed to ApplyBlock: %w", err))
		}
		err = m.store.SaveBlock(ctx, b, &b.SignedHeader.Commit)
		if err != nil {
			return fmt.Errorf("failed to save block: %w", err)
		}
		_, _, err = m.executor.Commit(ctx, newState, b, responses)
		if err != nil {
			return fmt.Errorf("failed to Commit: %w", err)
		}

		err = m.store.SaveBlockResponses(ctx, bHeight, responses)
		if err != nil {
			return fmt.Errorf("failed to save block responses: %w", err)
		}

		// Height gets updated
		m.store.SetHeight(ctx, bHeight)

		if daHeight > newState.DAHeight {
			newState.DAHeight = daHeight
		}
		err = m.updateState(ctx, newState)
		if err != nil {
			m.logger.Error("failed to save updated state", "error", err)
		}
		m.blockCache.deleteBlock(currentHeight + 1)
	}
}

// BlockStoreRetrieveLoop is responsible for retrieving blocks from the Block Store.
func (m *Manager) BlockStoreRetrieveLoop(ctx context.Context) {
	lastBlockStoreHeight := uint64(0)
	for {
		select {
		case <-ctx.Done():
			return
		case <-m.blockStoreCh:
		}
		blockStoreHeight := m.blockStore.Height()
		if blockStoreHeight > lastBlockStoreHeight {
			blocks, err := m.getBlocksFromBlockStore(ctx, lastBlockStoreHeight+1, blockStoreHeight)
			if err != nil {
				m.logger.Error("failed to get blocks from Block Store", "lastBlockHeight", lastBlockStoreHeight, "blockStoreHeight", blockStoreHeight, "errors", err.Error())
				continue
			}
			daHeight := atomic.LoadUint64(&m.daHeight)
			for _, block := range blocks {
				// Check for shut down event prior to logging
				// and sending block to blockInCh. The reason
				// for checking for the shutdown event
				// separately is due to the inconsistent nature
				// of the select statement when multiple cases
				// are satisfied.
				select {
				case <-ctx.Done():
					return
				default:
				}
				// early validation to reject junk blocks
				if !m.isUsingExpectedCentralizedSequencer(block) {
					continue
				}
				m.logger.Debug("block retrieved from p2p block sync", "blockHeight", block.Height(), "daHeight", daHeight)
				m.blockInCh <- NewBlockEvent{block, daHeight}
			}
		}
		lastBlockStoreHeight = blockStoreHeight
	}
}

func (m *Manager) getBlocksFromBlockStore(ctx context.Context, startHeight, endHeight uint64) ([]*types.Block, error) {
	if startHeight > endHeight {
		return nil, fmt.Errorf("startHeight (%d) is greater than endHeight (%d)", startHeight, endHeight)
	}
	if startHeight == 0 {
		startHeight++
	}
	blocks := make([]*types.Block, endHeight-startHeight+1)
	for i := startHeight; i <= endHeight; i++ {
		block, err := m.blockStore.GetByHeight(ctx, i)
		if err != nil {
			return nil, err
		}
		blocks[i-startHeight] = block
	}
	return blocks, nil
}

// RetrieveLoop is responsible for interacting with DA layer.
func (m *Manager) RetrieveLoop(ctx context.Context) {
	// blockFoundCh is used to track when we successfully found a block so
	// that we can continue to try and find blocks that are in the next DA height.
	// This enables syncing faster than the DA block time.
	blockFoundCh := make(chan struct{}, 1)
	defer close(blockFoundCh)
	for {
		select {
		case <-ctx.Done():
			return
		case <-m.retrieveCh:
		case <-blockFoundCh:
		}
		daHeight := atomic.LoadUint64(&m.daHeight)
		err := m.processNextDABlock(ctx)
		if err != nil && ctx.Err() == nil {
			m.logger.Error("failed to retrieve block from DALC", "daHeight", daHeight, "errors", err.Error())
			continue
		}
		// Signal the blockFoundCh to try and retrieve the next block
		select {
		case blockFoundCh <- struct{}{}:
		default:
		}
		atomic.AddUint64(&m.daHeight, 1)
	}
}

func (m *Manager) processNextDABlock(ctx context.Context) error {
	select {
	case <-ctx.Done():
		return ctx.Err()
	default:
	}

	// TODO(tzdybal): extract configuration option
	maxRetries := 10
	daHeight := atomic.LoadUint64(&m.daHeight)

	var err error
	m.logger.Debug("trying to retrieve block from DA", "daHeight", daHeight)
	for r := 0; r < maxRetries; r++ {
		select {
		case <-ctx.Done():
			return ctx.Err()
		default:
		}
		blockResp, fetchErr := m.fetchBlock(ctx, daHeight)
		if fetchErr == nil {
			if blockResp.Code == da.StatusNotFound {
				m.logger.Debug("no block found", "daHeight", daHeight, "reason", blockResp.Message)
				return nil
			}
			m.logger.Debug("retrieved potential blocks", "n", len(blockResp.Blocks), "daHeight", daHeight)
			for _, block := range blockResp.Blocks {
				// early validation to reject junk blocks
				if !m.isUsingExpectedCentralizedSequencer(block) {
					m.logger.Debug("skipping block from unexpected sequencer",
						"blockHeight", block.Height(),
						"blockHash", block.Hash().String())
					continue
				}
				blockHash := block.Hash().String()
				m.blockCache.setDAIncluded(blockHash)
				m.logger.Info("block marked as DA included", "blockHeight", block.Height(), "blockHash", blockHash)
				if !m.blockCache.isSeen(blockHash) {
					// Check for shut down event prior to logging
					// and sending block to blockInCh. The reason
					// for checking for the shutdown event
					// separately is due to the inconsistent nature
					// of the select statement when multiple cases
					// are satisfied.
					select {
					case <-ctx.Done():
						return pkgErrors.WithMessage(ctx.Err(), "unable to send block to blockInCh, context done")
					default:
					}
					m.blockInCh <- NewBlockEvent{block, daHeight}
				}
			}
			return nil
		}

		// Track the error
		err = errors.Join(err, fetchErr)
		// Delay before retrying
		select {
		case <-ctx.Done():
			return err
		case <-time.After(100 * time.Millisecond):
		}
	}
	return err
}

func (m *Manager) isUsingExpectedCentralizedSequencer(block *types.Block) bool {
	return bytes.Equal(block.SignedHeader.ProposerAddress, m.genesis.Validators[0].Address.Bytes()) && block.ValidateBasic() == nil
}

func (m *Manager) fetchBlock(ctx context.Context, daHeight uint64) (da.ResultRetrieveBlocks, error) {
	var err error
	blockRes := m.dalc.RetrieveBlocks(ctx, daHeight)
	if blockRes.Code == da.StatusError {
		err = fmt.Errorf("failed to retrieve block: %s", blockRes.Message)
	}
	return blockRes, err
}

// getRemainingSleep calculates the remaining sleep time based on an interval
// and a start time.
func getRemainingSleep(start time.Time, interval, defaultSleep time.Duration) time.Duration {
	// Initialize the sleep duration to the default sleep duration to cover
	// the case where more time has past than the interval duration.
	sleepDuration := defaultSleep
	// Calculate the time elapsed since the start time.
	elapse := time.Since(start)
	// If less time has elapsed than the interval duration, calculate the
	// remaining time to sleep.
	if elapse < interval {
		sleepDuration = interval - elapse
	}
	return sleepDuration
}

func (m *Manager) getCommit(header types.Header) (*types.Commit, error) {
	// note: for compatibility with tendermint light client
	consensusVote := header.MakeCometBFTVote()
	sign, err := m.sign(consensusVote)
	if err != nil {
		return nil, err
	}
	return &types.Commit{
		Signatures: []types.Signature{sign},
	}, nil
}

func (m *Manager) publishBlock(ctx context.Context) error {
	select {
	case <-ctx.Done():
		return ctx.Err()
	default:
	}

	if !m.isProposer {
		return ErrNotProposer
	}

	if m.conf.MaxPendingBlocks != 0 && m.pendingBlocks.numPendingBlocks() >= m.conf.MaxPendingBlocks {
		return fmt.Errorf("number of blocks pending DA submission (%d) reached configured limit (%d)", m.pendingBlocks.numPendingBlocks(), m.conf.MaxPendingBlocks)
	}

	var (
		lastCommit     *types.Commit
		lastHeaderHash types.Hash
		err            error
	)
	height := m.store.Height()
	newHeight := height + 1
	// this is a special case, when first block is produced - there is no previous commit
	if newHeight == uint64(m.genesis.InitialHeight) {
		lastCommit = &types.Commit{}
	} else {
		lastCommit, err = m.store.GetCommit(ctx, height)
		if err != nil {
			return fmt.Errorf("error while loading last commit: %w", err)
		}
		lastBlock, err := m.store.GetBlock(ctx, height)
		if err != nil {
			return fmt.Errorf("error while loading last block: %w", err)
		}
		lastHeaderHash = lastBlock.Hash()
	}

	var block *types.Block
	var commit *types.Commit

	// Check if there's an already stored block at a newer height
	// If there is use that instead of creating a new block
	pendingBlock, err := m.store.GetBlock(ctx, newHeight)
	if err == nil {
		m.logger.Info("Using pending block", "height", newHeight)
		block = pendingBlock
	} else {
		m.logger.Info("Creating and publishing block", "height", newHeight)
		extendedCommit, err := m.getExtendedCommit(ctx, height)
		if err != nil {
			return fmt.Errorf("failed to load extended commit for height %d: %w", height, err)
		}
		block, err = m.createBlock(newHeight, lastCommit, lastHeaderHash, extendedCommit)
		if err != nil {
			return err
		}
		m.logger.Debug("block info", "num_tx", len(block.Data.Txs))

		/*
		   here we set the SignedHeader.DataHash, and SignedHeader.Commit as a hack
		   to make the block pass ValidateBasic() when it gets called by applyBlock on line 681
		   these values get overridden on lines 687-698 after we obtain the IntermediateStateRoots.
		*/
		block.SignedHeader.DataHash, err = block.Data.Hash()
		if err != nil {
			return err
		}

		block.SignedHeader.Validators = m.getLastStateValidators()
		block.SignedHeader.ValidatorHash = block.SignedHeader.Validators.Hash()

		commit, err = m.getCommit(block.SignedHeader.Header)
		if err != nil {
			return err
		}

		// set the commit to current block's signed header
		block.SignedHeader.Commit = *commit
		err = m.store.SaveBlock(ctx, block, commit)
		if err != nil {
			return err
		}
	}

	newState, responses, err := m.applyBlock(ctx, block)
	if err != nil {
		if ctx.Err() != nil {
			return err
		}
		// if call to applyBlock fails, we halt the node, see https://github.com/cometbft/cometbft/pull/496
		panic(err)
	}
	// Before taking the hash, we need updated ISRs, hence after ApplyBlock
	block.SignedHeader.Header.DataHash, err = block.Data.Hash()
	if err != nil {
		return err
	}

	commit, err = m.getCommit(block.SignedHeader.Header)
	if err != nil {
		return err
	}

	if err := m.processVoteExtension(ctx, block, newHeight); err != nil {
		return err
	}

	// set the commit to current block's signed header
	block.SignedHeader.Commit = *commit
	// Validate the created block before storing
	if err := m.executor.Validate(m.lastState, block); err != nil {
		return fmt.Errorf("failed to validate block: %w", err)
	}

	blockHeight := block.Height()
	// Update the store height before submitting to the DA layer and committing to the DB
	m.store.SetHeight(ctx, blockHeight)

	blockHash := block.Hash().String()
	m.blockCache.setSeen(blockHash)

	// SaveBlock commits the DB tx
	err = m.store.SaveBlock(ctx, block, commit)
	if err != nil {
		return err
	}

	// Commit the new state and block which writes to disk on the proxy app
	appHash, _, err := m.executor.Commit(ctx, newState, block, responses)
	if err != nil {
		return err
	}
	// Update app hash in state
	newState.AppHash = appHash

	// SaveBlockResponses commits the DB tx
	err = m.store.SaveBlockResponses(ctx, blockHeight, responses)
	if err != nil {
		return err
	}

	newState.DAHeight = atomic.LoadUint64(&m.daHeight)
	// After this call m.lastState is the NEW state returned from ApplyBlock
	// updateState also commits the DB tx
	err = m.updateState(ctx, newState)
	if err != nil {
		return err
	}
	m.recordMetrics(block)
	// Check for shut down event prior to sending the header and block to
	// their respective channels. The reason for checking for the shutdown
	// event separately is due to the inconsistent nature of the select
	// statement when multiple cases are satisfied.
	select {
	case <-ctx.Done():
		return pkgErrors.WithMessage(ctx.Err(), "unable to send header and block, context done")
	default:
	}

	// Publish header to channel so that header exchange service can broadcast
	m.HeaderCh <- &block.SignedHeader

	// Publish block to channel so that block exchange service can broadcast
	m.BlockCh <- block

	m.logger.Debug("successfully proposed block", "proposer", hex.EncodeToString(block.SignedHeader.ProposerAddress), "height", blockHeight)

	return nil
}

func (m *Manager) sign(payload []byte) ([]byte, error) {
	var sig []byte
	switch m.proposerKey.Type() {
	case pb.KeyType_Ed25519:
		return m.proposerKey.Sign(payload)
	case pb.KeyType_Secp256k1:
		k := m.proposerKey.(*crypto.Secp256k1PrivateKey)
		rawBytes, err := k.Raw()
		if err != nil {
			return nil, err
		}
		priv, _ := secp256k1.PrivKeyFromBytes(rawBytes)
		sig, err = ecdsa.SignCompact(priv, cmcrypto.Sha256(payload), false)
		if err != nil {
			return nil, err
		}
		return sig[1:], nil
	default:
		return nil, fmt.Errorf("unsupported private key type: %T", m.proposerKey)
	}
}

func (m *Manager) processVoteExtension(ctx context.Context, block *types.Block, newHeight uint64) error {
	if !m.voteExtensionEnabled(newHeight) {
		return nil
	}

	extension, err := m.executor.ExtendVote(ctx, block)
	if err != nil {
		return fmt.Errorf("error returned by ExtendVote: %w", err)
	}

	vote := &cmproto.Vote{
		Height:    int64(newHeight),
		Round:     0,
		Extension: extension,
	}
	extSignBytes := cmtypes.VoteExtensionSignBytes(m.genesis.ChainID, vote)

	sign, err := m.sign(extSignBytes)
	if err != nil {
		return fmt.Errorf("failed to sign vote extension: %w", err)
	}
	extendedCommit := buildExtendedCommit(block, extension, sign)
	err = m.store.SaveExtendedCommit(ctx, newHeight, extendedCommit)
	if err != nil {
		return fmt.Errorf("failed to save extended commit: %w", err)
	}
	return nil
}

func (m *Manager) voteExtensionEnabled(newHeight uint64) bool {
	enableHeight := m.lastState.ConsensusParams.Feature.VoteExtensionsEnableHeight.Value
	return m.lastState.ConsensusParams.Feature != nil && enableHeight != 0 && uint64(enableHeight) <= newHeight
}

func (m *Manager) getExtendedCommit(ctx context.Context, height uint64) (abci.ExtendedCommitInfo, error) {
	emptyExtendedCommit := abci.ExtendedCommitInfo{}
	if !m.voteExtensionEnabled(height) || height <= uint64(m.genesis.InitialHeight) {
		return emptyExtendedCommit, nil
	}
	extendedCommit, err := m.store.GetExtendedCommit(ctx, height)
	if err != nil {
		return emptyExtendedCommit, err
	}
	return *extendedCommit, nil
}

func buildExtendedCommit(block *types.Block, extension []byte, sign []byte) *abci.ExtendedCommitInfo {
	extendedCommit := &abci.ExtendedCommitInfo{
		Round: 0,
		Votes: []abci.ExtendedVoteInfo{{
			Validator: abci.Validator{
				Address: block.SignedHeader.Validators.GetProposer().Address,
				Power:   block.SignedHeader.Validators.GetProposer().VotingPower,
			},
			VoteExtension:      extension,
			ExtensionSignature: sign,
			BlockIdFlag:        cmproto.BlockIDFlagCommit,
		}},
	}
	return extendedCommit
}

func (m *Manager) recordMetrics(block *types.Block) {
	m.metrics.NumTxs.Set(float64(len(block.Data.Txs)))
	m.metrics.TotalTxs.Add(float64(len(block.Data.Txs)))
	m.metrics.BlockSizeBytes.Set(float64(block.Size()))
	m.metrics.CommittedHeight.Set(float64(block.Height()))
}
func (m *Manager) submitBlocksToDA(ctx context.Context) error {
	submittedAllBlocks := false
	var backoff time.Duration
	blocksToSubmit, err := m.pendingBlocks.getPendingBlocks(ctx)
	if len(blocksToSubmit) == 0 {
		// There are no pending blocks; return because there's nothing to do, but:
		// - it might be caused by error, then err != nil
		// - all pending blocks are processed, then err == nil
		// whatever the reason, error information is propagated correctly to the caller
		return err
	}
	if err != nil {
		// There are some pending blocks but also an error. It's very unlikely case - probably some error while reading
		// blocks from the store.
		// The error is logged and normal processing of pending blocks continues.
		m.logger.Error("error while fetching blocks pending DA", "err", err)
	}
	numSubmittedBlocks := 0
	attempt := 0
	maxBlobSize, err := m.dalc.DA.MaxBlobSize(ctx)
	if err != nil {
		return err
	}
	initialMaxBlobSize := maxBlobSize
	initialGasPrice := m.dalc.GasPrice
	gasPrice := m.dalc.GasPrice

daSubmitRetryLoop:
	for !submittedAllBlocks && attempt < maxSubmitAttempts {
		select {
		case <-ctx.Done():
			break daSubmitRetryLoop
		case <-time.After(backoff):
		}

		res := m.dalc.SubmitBlocks(ctx, blocksToSubmit, maxBlobSize, gasPrice)
		switch res.Code {
		case da.StatusSuccess:
			txCount := 0
			for _, block := range blocksToSubmit {
				txCount += len(block.Data.Txs)
			}
			m.logger.Info("successfully submitted Rollkit blocks to DA layer", "gasPrice", gasPrice, "daHeight", res.DAHeight, "blockCount", res.SubmittedCount, "txCount", txCount)
			if res.SubmittedCount == uint64(len(blocksToSubmit)) {
				submittedAllBlocks = true
			}
			submittedBlocks, notSubmittedBlocks := blocksToSubmit[:res.SubmittedCount], blocksToSubmit[res.SubmittedCount:]
			numSubmittedBlocks += len(submittedBlocks)
			for _, block := range submittedBlocks {
				m.blockCache.setDAIncluded(block.Hash().String())
			}
			lastSubmittedHeight := uint64(0)
			if l := len(submittedBlocks); l > 0 {
				lastSubmittedHeight = submittedBlocks[l-1].Height()
			}
			m.pendingBlocks.setLastSubmittedHeight(ctx, lastSubmittedHeight)
			blocksToSubmit = notSubmittedBlocks
			// reset submission options when successful
			// scale back gasPrice gradually
			backoff = 0
			maxBlobSize = initialMaxBlobSize
			if m.dalc.GasMultiplier > 0 && gasPrice != -1 {
				gasPrice = gasPrice / m.dalc.GasMultiplier
				if gasPrice < initialGasPrice {
					gasPrice = initialGasPrice
				}
			}
			m.logger.Debug("resetting DA layer submission options", "backoff", backoff, "gasPrice", gasPrice, "maxBlobSize", maxBlobSize)
		case da.StatusNotIncludedInBlock, da.StatusAlreadyInMempool:
			m.logger.Error("DA layer submission failed", "error", res.Message, "attempt", attempt)
			backoff = m.conf.DABlockTime * time.Duration(m.conf.DAMempoolTTL)
			if m.dalc.GasMultiplier > 0 && gasPrice != -1 {
				gasPrice = gasPrice * m.dalc.GasMultiplier
			}
			m.logger.Info("retrying DA layer submission with", "backoff", backoff, "gasPrice", gasPrice, "maxBlobSize", maxBlobSize)

		case da.StatusTooBig:
			maxBlobSize = maxBlobSize / 4
			fallthrough
		default:
			m.logger.Error("DA layer submission failed", "error", res.Message, "attempt", attempt)
			backoff = m.exponentialBackoff(backoff)
		}

		attempt += 1
	}

	if !submittedAllBlocks {
		return fmt.Errorf(
			"failed to submit all blocks to DA layer, submitted %d blocks (%d left) after %d attempts",
			numSubmittedBlocks,
			len(blocksToSubmit),
			attempt,
		)
	}
	return nil
}

func (m *Manager) exponentialBackoff(backoff time.Duration) time.Duration {
	backoff *= 2
	if backoff == 0 {
		backoff = initialBackoff
	}
	if backoff > m.conf.DABlockTime {
		backoff = m.conf.DABlockTime
	}
	return backoff
}

func (m *Manager) getLastStateValidators() *cmtypes.ValidatorSet {
	m.lastStateMtx.RLock()
	defer m.lastStateMtx.RUnlock()
	return m.lastState.Validators
}

// Updates the state stored in manager's store along the manager's lastState
func (m *Manager) updateState(ctx context.Context, s types.State) error {
	m.lastStateMtx.Lock()
	defer m.lastStateMtx.Unlock()
	err := m.store.UpdateState(ctx, s)
	if err != nil {
		return err
	}
	m.lastState = s
	m.metrics.Height.Set(float64(s.LastBlockHeight))
	return nil
}

func (m *Manager) getLastBlockTime() time.Time {
	m.lastStateMtx.RLock()
	defer m.lastStateMtx.RUnlock()
	return m.lastState.LastBlockTime
}

func (m *Manager) createBlock(height uint64, lastCommit *types.Commit, lastHeaderHash types.Hash, extendedCommit abci.ExtendedCommitInfo) (*types.Block, error) {
	m.lastStateMtx.RLock()
	defer m.lastStateMtx.RUnlock()
	return m.executor.CreateBlock(height, lastCommit, extendedCommit, lastHeaderHash, m.lastState)
}

func (m *Manager) applyBlock(ctx context.Context, block *types.Block) (types.State, *abci.FinalizeBlockResponse, error) {
	m.lastStateMtx.RLock()
	defer m.lastStateMtx.RUnlock()
	return m.executor.ApplyBlock(ctx, m.lastState, block)
}

<<<<<<< HEAD
func updateState(s *types.State, res *abci.InitChainResponse) {
=======
func updateState(s *types.State, res *abci.ResponseInitChain) error {
>>>>>>> 6a33192e
	// If the app did not return an app hash, we keep the one set from the genesis doc in
	// the state. We don't set appHash since we don't want the genesis doc app hash
	// recorded in the genesis block. We should probably just remove GenesisDoc.AppHash.
	if len(res.AppHash) > 0 {
		s.AppHash = res.AppHash
	}

	if res.ConsensusParams != nil {
		params := res.ConsensusParams
		if params.Block != nil {
			s.ConsensusParams.Block.MaxBytes = params.Block.MaxBytes
			s.ConsensusParams.Block.MaxGas = params.Block.MaxGas
		}
		if params.Evidence != nil {
			s.ConsensusParams.Evidence.MaxAgeNumBlocks = params.Evidence.MaxAgeNumBlocks
			s.ConsensusParams.Evidence.MaxAgeDuration = params.Evidence.MaxAgeDuration
			s.ConsensusParams.Evidence.MaxBytes = params.Evidence.MaxBytes
		}
		if params.Validator != nil {
			// Copy params.Validator.PubkeyTypes, and set result's value to the copy.
			// This avoids having to initialize the slice to 0 values, and then write to it again.
			s.ConsensusParams.Validator.PubKeyTypes = append([]string{}, params.Validator.PubKeyTypes...)
		}
		if params.Version != nil {
			s.ConsensusParams.Version.App = params.Version.App
		}
		s.Version.Consensus.App = s.ConsensusParams.Version.App
	}
	// We update the last results hash with the empty hash, to conform with RFC-6962.
	s.LastResultsHash = merkle.HashFromByteSlices(nil)

	vals, err := cmtypes.PB2TM.ValidatorUpdates(res.Validators)
	if err != nil {
		return err
	}

	// apply initchain valset change
	nValSet := s.Validators.Copy()
	err = nValSet.UpdateWithChangeSet(vals)
	if err != nil {
		return err
	}
	if len(nValSet.Validators) != 1 {
		return fmt.Errorf("expected exactly one validator")
	}

	s.Validators = cmtypes.NewValidatorSet(nValSet.Validators)
	s.NextValidators = cmtypes.NewValidatorSet(nValSet.Validators).CopyIncrementProposerPriority(1)
	s.LastValidators = cmtypes.NewValidatorSet(nValSet.Validators)

	return nil
}<|MERGE_RESOLUTION|>--- conflicted
+++ resolved
@@ -1156,11 +1156,7 @@
 	return m.executor.ApplyBlock(ctx, m.lastState, block)
 }
 
-<<<<<<< HEAD
-func updateState(s *types.State, res *abci.InitChainResponse) {
-=======
-func updateState(s *types.State, res *abci.ResponseInitChain) error {
->>>>>>> 6a33192e
+func updateState(s *types.State, res *abci.InitChainResponse) error {
 	// If the app did not return an app hash, we keep the one set from the genesis doc in
 	// the state. We don't set appHash since we don't want the genesis doc app hash
 	// recorded in the genesis block. We should probably just remove GenesisDoc.AppHash.
