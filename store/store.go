--- conflicted
+++ resolved
@@ -224,11 +224,7 @@
 	if err != nil {
 		return nil, fmt.Errorf("failed to unmarshal to protobuf: %w", err)
 	}
-<<<<<<< HEAD
-	if pbValSet.GetProposer() == nil {
-=======
 	if len(pbValSet.Validators) == 0 {
->>>>>>> ea0dec68
 		return &tmtypes.ValidatorSet{
 			Validators: make([]*tmtypes.Validator, 0),
 			Proposer:   nil,
