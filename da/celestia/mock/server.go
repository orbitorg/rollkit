--- conflicted
+++ resolved
@@ -221,11 +221,7 @@
 			return
 		}
 
-<<<<<<< HEAD
-		res := s.mock.SubmitBlock(r.Context(), &block)
-=======
 		res := s.mock.SubmitBlocks(r.Context(), []*types.Block{&block})
->>>>>>> 8050357c
 		resp := &response{
 			Jsonrpc: "2.0",
 			Result: &sdk.TxResponse{
