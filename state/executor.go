--- conflicted
+++ resolved
@@ -7,10 +7,6 @@
 	"fmt"
 	"time"
 
-<<<<<<< HEAD
-	"github.com/celestiaorg/go-fraud/fraudserv"
-=======
->>>>>>> 8050357c
 	abci "github.com/cometbft/cometbft/abci/types"
 	cryptoenc "github.com/cometbft/cometbft/crypto/encoding"
 	cmbytes "github.com/cometbft/cometbft/libs/bytes"
@@ -18,10 +14,6 @@
 	cmproto "github.com/cometbft/cometbft/proto/tendermint/types"
 	"github.com/cometbft/cometbft/proxy"
 	cmtypes "github.com/cometbft/cometbft/types"
-<<<<<<< HEAD
-=======
-	"go.uber.org/multierr"
->>>>>>> 8050357c
 
 	abciconv "github.com/rollkit/rollkit/conv/abci"
 	"github.com/rollkit/rollkit/log"
@@ -34,20 +26,11 @@
 
 // BlockExecutor creates and applies blocks and maintains state.
 type BlockExecutor struct {
-<<<<<<< HEAD
-	proposerAddress    []byte
-	namespaceID        types.NamespaceID
-	chainID            string
-	proxyApp           proxy.AppConns
-	mempool            mempool.Mempool
-	fraudProofsEnabled bool
-=======
 	proposerAddress []byte
 	namespaceID     types.NamespaceID
 	chainID         string
 	proxyApp        proxy.AppConnConsensus
 	mempool         mempool.Mempool
->>>>>>> 8050357c
 
 	eventBus *cmtypes.EventBus
 
@@ -56,11 +39,7 @@
 
 // NewBlockExecutor creates new instance of BlockExecutor.
 // Proposer address and namespace ID will be used in all newly created blocks.
-<<<<<<< HEAD
-func NewBlockExecutor(proposerAddress []byte, namespaceID [8]byte, chainID string, mempool mempool.Mempool, proxyApp proxy.AppConns, fraudProofsEnabled bool, eventBus *cmtypes.EventBus, logger log.Logger) *BlockExecutor {
-=======
 func NewBlockExecutor(proposerAddress []byte, namespaceID [8]byte, chainID string, mempool mempool.Mempool, proxyApp proxy.AppConnConsensus, eventBus *cmtypes.EventBus, logger log.Logger) *BlockExecutor {
->>>>>>> 8050357c
 	return &BlockExecutor{
 		proposerAddress: proposerAddress,
 		namespaceID:     namespaceID,
@@ -73,11 +52,7 @@
 }
 
 // InitChain calls InitChainSync using consensus connection to app.
-<<<<<<< HEAD
-func (e *BlockExecutor) InitChain(ctx context.Context, genesis *cmtypes.GenesisDoc) (*abci.ResponseInitChain, error) {
-=======
 func (e *BlockExecutor) InitChain(genesis *cmtypes.GenesisDoc) (*abci.ResponseInitChain, error) {
->>>>>>> 8050357c
 	params := genesis.ConsensusParams
 
 	validators := make([]*cmtypes.Validator, len(genesis.Validators))
@@ -155,11 +130,7 @@
 }
 
 // ApplyBlock validates and executes the block.
-<<<<<<< HEAD
 func (e *BlockExecutor) ApplyBlock(ctx context.Context, state types.State, block *types.Block) (types.State, *cmstate.LegacyABCIResponses, error) {
-=======
-func (e *BlockExecutor) ApplyBlock(ctx context.Context, state types.State, block *types.Block) (types.State, *cmstate.ABCIResponses, error) {
->>>>>>> 8050357c
 	err := e.validate(state, block)
 	if err != nil {
 		return types.State{}, nil, err
@@ -173,16 +144,7 @@
 
 	abciValUpdates := resp.EndBlock.ValidatorUpdates
 
-<<<<<<< HEAD
-	protoState, err := state.ToProto()
-	if err != nil {
-		return types.State{}, nil, err
-	}
-
-	err = validateValidatorUpdates(abciValUpdates, protoState.ConsensusParams.Validator)
-=======
 	err = validateValidatorUpdates(abciValUpdates, state.ConsensusParams.Validator)
->>>>>>> 8050357c
 	if err != nil {
 		return state, nil, fmt.Errorf("error in validator updates: %v", err)
 	}
@@ -207,11 +169,7 @@
 }
 
 // Commit commits the block
-<<<<<<< HEAD
-func (e *BlockExecutor) Commit(ctx context.Context, state types.State, block *types.Block, resp *cmstate.LegacyABCIResponses) ([]byte, uint64, error) {
-=======
 func (e *BlockExecutor) Commit(ctx context.Context, state types.State, block *types.Block, resp *cmstate.ABCIResponses) ([]byte, uint64, error) {
->>>>>>> 8050357c
 	appHash, retainHeight, err := e.commit(ctx, state, block, resp.DeliverTxs)
 	if err != nil {
 		return []byte{}, 0, err
@@ -224,29 +182,7 @@
 	return appHash, retainHeight, nil
 }
 
-<<<<<<< HEAD
-func (e *BlockExecutor) VerifyFraudProof(ctx context.Context, fraudProof *abci.FraudProof, expectedValidAppHash []byte) (bool, error) {
-	resp, err := e.proxyApp.Consensus().VerifyFraudProof(
-		ctx,
-		&abci.RequestVerifyFraudProof{
-			FraudProof:           fraudProof,
-			ExpectedValidAppHash: expectedValidAppHash,
-		},
-	)
-	if err != nil {
-		return false, err
-	}
-	return resp.Success, nil
-}
-
-func (e *BlockExecutor) SetFraudProofService(fraudProofServ *fraudserv.ProofService) {
-	e.FraudService = fraudProofServ
-}
-
-func (e *BlockExecutor) updateState(state types.State, block *types.Block, abciResponses *cmstate.LegacyABCIResponses, validatorUpdates []*cmtypes.Validator) (types.State, error) {
-=======
 func (e *BlockExecutor) updateState(state types.State, block *types.Block, abciResponses *cmstate.ABCIResponses, validatorUpdates []*cmtypes.Validator) (types.State, error) {
->>>>>>> 8050357c
 	nValSet := state.NextValidators.Copy()
 	lastHeightValSetChanged := state.LastHeightValidatorsChanged
 	// Rollkit can work without validators
@@ -292,10 +228,6 @@
 		LastHeightConsensusParamsChanged: state.LastHeightConsensusParamsChanged,
 		AppHash:                          make(types.Hash, 32),
 	}
-<<<<<<< HEAD
-
-=======
->>>>>>> 8050357c
 	copy(s.LastResultsHash[:], cmtypes.NewResults(abciResponses.DeliverTxs).Hash())
 
 	return s, nil
@@ -358,69 +290,14 @@
 	return nil
 }
 
-<<<<<<< HEAD
 func (e *BlockExecutor) execute(ctx context.Context, state types.State, block *types.Block) (*cmstate.LegacyABCIResponses, error) {
 	abciResponses := new(cmstate.LegacyABCIResponses)
-
-	abciResponses.DeliverTxs = make([]*abci.ExecTxResult, len(block.Data.Txs))
-=======
-func (e *BlockExecutor) execute(ctx context.Context, state types.State, block *types.Block) (*cmstate.ABCIResponses, error) {
-	abciResponses := new(cmstate.ABCIResponses)
 	abciResponses.DeliverTxs = make([]*abci.ResponseDeliverTx, len(block.Data.Txs))
->>>>>>> 8050357c
 
 	txIdx := 0
 	validTxs := 0
 	invalidTxs := 0
 
-<<<<<<< HEAD
-	currentIsrs := block.Data.IntermediateStateRoots.RawRootsList
-	currentIsrIndex := 0
-
-	if e.fraudProofsEnabled && currentIsrs != nil {
-		expectedLength := len(block.Data.Txs) + 3 // before BeginBlock, after BeginBlock, after every Tx, after EndBlock
-		if len(currentIsrs) != expectedLength {
-			return nil, fmt.Errorf("invalid length of ISR list: %d, expected length: %d", len(currentIsrs), expectedLength)
-		}
-	}
-
-	ISRs := make([][]byte, 0)
-
-	if e.fraudProofsEnabled {
-		isr, err := e.getAppHash()
-		if err != nil {
-			return nil, err
-		}
-		ISRs = append(ISRs, isr)
-		currentIsrIndex++
-	}
-
-	genAndGossipFraudProofIfNeeded := func(beginBlockRequest *abci.RequestBeginBlock, deliverTxRequests []*abci.RequestDeliverTx, endBlockRequest *abci.RequestEndBlock) (err error) {
-		if !e.fraudProofsEnabled {
-			return nil
-		}
-		isr, err := e.getAppHash()
-		if err != nil {
-			return err
-		}
-		ISRs = append(ISRs, isr)
-		isFraud := e.isFraudProofTrigger(isr, currentIsrs, currentIsrIndex)
-		if isFraud {
-			e.logger.Info("found fraud occurrence, generating a fraud proof...")
-			fraudProof, err := e.generateFraudProof(beginBlockRequest, deliverTxRequests, endBlockRequest)
-			if err != nil {
-				return err
-			}
-			// Gossip Fraud Proof
-			if err := e.FraudService.Broadcast(ctx, &types.StateFraudProof{FraudProof: *fraudProof}); err != nil {
-				return fmt.Errorf("failed to broadcast fraud proof: %w", err)
-			}
-			return ErrFraudProofGenerated
-		}
-		currentIsrIndex++
-		return nil
-	}
-=======
 	e.proxyApp.SetResponseCallback(func(req *abci.Request, res *abci.Response) {
 		if r, ok := res.Value.(*abci.Response_DeliverTx); ok {
 			txRes := r.DeliverTx
@@ -434,7 +311,6 @@
 			txIdx++
 		}
 	})
->>>>>>> 8050357c
 
 	hash := block.Hash()
 	abciHeader, err := abciconv.ToABCIHeaderPB(&block.SignedHeader.Header)
@@ -523,15 +399,10 @@
 	}
 
 	for _, tx := range block.Data.Txs {
-<<<<<<< HEAD
-		deliverTxRequest := abci.RequestDeliverTx{Tx: tx}
-		deliverTxRequests = append(deliverTxRequests, &deliverTxRequest)
-=======
 		res := e.proxyApp.DeliverTxAsync(abci.RequestDeliverTx{Tx: tx})
 		if res.GetException() != nil {
 			return nil, errors.New(res.GetException().GetError())
 		}
->>>>>>> 8050357c
 
 	}
 	endBlockRequest := abci.RequestEndBlock{Height: block.SignedHeader.Header.Height()}
@@ -548,56 +419,7 @@
 	return abciResponses, nil
 }
 
-<<<<<<< HEAD
-func (e *BlockExecutor) isFraudProofTrigger(generatedIsr []byte, currentIsrs [][]byte, index int) bool {
-	if currentIsrs == nil {
-		return false
-	}
-	stateIsr := currentIsrs[index]
-	if !bytes.Equal(stateIsr, generatedIsr) {
-		e.logger.Debug("ISR Mismatch", "given_isr", stateIsr, "generated_isr", generatedIsr)
-		return true
-	}
-	return false
-}
-
-func (e *BlockExecutor) generateFraudProof(beginBlockRequest *abci.RequestBeginBlock, deliverTxRequests []*abci.RequestDeliverTx, endBlockRequest *abci.RequestEndBlock) (*abci.FraudProof, error) {
-	generateFraudProofRequest := abci.RequestGenerateFraudProof{}
-	if beginBlockRequest == nil {
-		return nil, fmt.Errorf("begin block request cannot be a nil parameter")
-	}
-	generateFraudProofRequest.BeginBlockRequest = *beginBlockRequest
-	if deliverTxRequests != nil {
-		generateFraudProofRequest.DeliverTxRequests = deliverTxRequests
-		if endBlockRequest != nil {
-			generateFraudProofRequest.EndBlockRequest = endBlockRequest
-		}
-	}
-
-	ctx := context.Background()
-	resp, err := e.proxyApp.Consensus().GenerateFraudProof(ctx, &generateFraudProofRequest)
-	if err != nil {
-		return nil, err
-	}
-	if resp.FraudProof == nil {
-		return nil, fmt.Errorf("fraud proof generation failed")
-	}
-	return resp.FraudProof, nil
-}
-
-func (e *BlockExecutor) getLastCommitHash(lastCommit *types.Commit, header *types.Header) []byte {
-	lastABCICommit := abciconv.ToABCICommit(lastCommit, header.BaseHeader.Height, header.Hash())
-	if len(lastCommit.Signatures) == 1 {
-		lastABCICommit.Signatures[0].ValidatorAddress = e.proposerAddress
-		lastABCICommit.Signatures[0].Timestamp = header.Time()
-	}
-	return lastABCICommit.Hash()
-}
-
-func (e *BlockExecutor) publishEvents(resp *cmstate.LegacyABCIResponses, block *types.Block, state types.State) {
-=======
 func (e *BlockExecutor) publishEvents(resp *cmstate.ABCIResponses, block *types.Block, state types.State) error {
->>>>>>> 8050357c
 	if e.eventBus == nil {
 		return
 	}
@@ -609,53 +431,6 @@
 		return
 	}
 
-	finalizeBlockResp := abci.ResponseFinalizeBlock{
-		TxResults:             resp.DeliverTxs,
-		ValidatorUpdates:      resp.EndBlock.ValidatorUpdates,
-		ConsensusParamUpdates: resp.EndBlock.ConsensusParamUpdates,
-		Events:                append(resp.BeginBlock.Events, resp.EndBlock.Events...),
-		AppHash:               state.AppHash,
-	}
-	if err := e.eventBus.PublishEventNewBlock(cmtypes.EventDataNewBlock{
-		Block: abciBlock,
-		BlockID: cmtypes.BlockID{
-			Hash: cmbytes.HexBytes(block.SignedHeader.Header.Hash()),
-			// for now, we don't care about part set headers
-		},
-		ResultFinalizeBlock: finalizeBlockResp,
-	}); err != nil {
-		e.logger.Error("failed publishing new block", "err", err)
-	}
-
-	if err := e.eventBus.PublishEventNewBlockHeader(cmtypes.EventDataNewBlockHeader{
-		Header: abciBlock.Header,
-	}); err != nil {
-		e.logger.Error("failed publishing new block header", "err", err)
-	}
-
-<<<<<<< HEAD
-	if err := e.eventBus.PublishEventNewBlockEvents(cmtypes.EventDataNewBlockEvents{
-		Height: abciBlock.Height,
-		Events: finalizeBlockResp.Events,
-		NumTxs: int64(len(abciBlock.Txs)),
-	}); err != nil {
-		e.logger.Error("failed publishing new block events", "err", err)
-	}
-
-	if len(abciBlock.Evidence.Evidence) != 0 {
-		for _, ev := range abciBlock.Evidence.Evidence {
-			if err := e.eventBus.PublishEventNewEvidence(cmtypes.EventDataNewEvidence{
-				Evidence: ev,
-				Height:   block.SignedHeader.Header.Height(),
-			}); err != nil {
-				e.logger.Error("failed publishing new evidence", "err", err)
-			}
-		}
-	}
-
-	for i, tx := range abciBlock.Data.Txs {
-		err := e.eventBus.PublishEventTx(cmtypes.EventDataTx{
-=======
 	err = multierr.Append(err, e.eventBus.PublishEventNewBlock(cmtypes.EventDataNewBlock{
 		Block:            abciBlock,
 		ResultBeginBlock: *resp.BeginBlock,
@@ -675,7 +450,6 @@
 	}
 	for i, dtx := range resp.DeliverTxs {
 		err = multierr.Append(err, e.eventBus.PublishEventTx(cmtypes.EventDataTx{
->>>>>>> 8050357c
 			TxResult: abci.TxResult{
 				Height: abciBlock.Height,
 				Index:  uint32(i),
@@ -689,18 +463,6 @@
 	}
 }
 
-<<<<<<< HEAD
-func (e *BlockExecutor) getAppHash() ([]byte, error) {
-	ctx := context.Background()
-	isrResp, err := e.proxyApp.Consensus().GetAppHash(ctx, &abci.RequestGetAppHash{})
-	if err != nil {
-		return nil, err
-	}
-	return isrResp.AppHash, nil
-}
-
-=======
->>>>>>> 8050357c
 func toRollkitTxs(txs cmtypes.Txs) types.Txs {
 	rollkitTxs := make(types.Txs, len(txs))
 	for i := range txs {
