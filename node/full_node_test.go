--- conflicted
+++ resolved
@@ -14,12 +14,7 @@
 	abci "github.com/cometbft/cometbft/abci/types"
 	cmproto "github.com/cometbft/cometbft/api/cometbft/types/v1"
 	cmconfig "github.com/cometbft/cometbft/config"
-<<<<<<< HEAD
-	"github.com/cometbft/cometbft/crypto/ed25519"
-=======
 	cmcrypto "github.com/cometbft/cometbft/crypto"
-	cmproto "github.com/cometbft/cometbft/proto/tendermint/types"
->>>>>>> 6a33192e
 	"github.com/cometbft/cometbft/proxy"
 	cmtypes "github.com/cometbft/cometbft/types"
 
@@ -278,64 +273,19 @@
 	ctx, cancel := context.WithTimeout(context.Background(), 5*time.Second)
 	defer cancel()
 
-<<<<<<< HEAD
-	// TestPrepareProposalVoteExtChecker
-	t.Run("TestPrepareProposalVoteExtChecker", func(t *testing.T) {
-		app, node, signingKey := createNodeAndApp(ctx, voteExtensionEnableHeight, t)
-
-		prepareProposalVoteExtChecker := func(_ context.Context, req *abci.PrepareProposalRequest) (*abci.PrepareProposalResponse, error) {
-			if req.Height <= voteExtensionEnableHeight {
-				require.Empty(req.LocalLastCommit.Votes)
-			} else {
-				require.Len(req.LocalLastCommit.Votes, 1)
-				extendedCommit := req.LocalLastCommit.Votes[0]
-				require.NotNil(extendedCommit)
-				require.Equal(extendedCommit.BlockIdFlag, cmproto.BlockIDFlagCommit)
-				// during PrepareProposal at height h, vote extensions from previous block (h-1) is available
-				require.Equal([]byte(fmt.Sprintf(expectedExtension, req.Height-1)), extendedCommit.VoteExtension)
-				require.NotNil(extendedCommit.Validator)
-				require.NotNil(extendedCommit.Validator.Address)
-				require.NotEmpty(extendedCommit.ExtensionSignature)
-				ok, err := signingKey.GetPublic().Verify(extendedCommit.VoteExtension, extendedCommit.ExtensionSignature)
-				require.NoError(err)
-				require.True(ok)
-			}
-			return &abci.PrepareProposalResponse{
-				Txs: req.Txs,
-			}, nil
-		}
-		voteExtension := func(_ context.Context, req *abci.ExtendVoteRequest) (*abci.ExtendVoteResponse, error) {
-			return &abci.ExtendVoteResponse{
-				VoteExtension: []byte(fmt.Sprintf(expectedExtension, req.Height)),
-			}, nil
-		}
-		app.On("Commit", mock.Anything, mock.Anything).Return(&abci.CommitResponse{}, nil)
-		app.On("PrepareProposal", mock.Anything, mock.Anything).Return(prepareProposalVoteExtChecker)
-		app.On("ProcessProposal", mock.Anything, mock.Anything).Return(&abci.ProcessProposalResponse{Status: abci.PROCESS_PROPOSAL_STATUS_ACCEPT}, nil)
-		app.On("FinalizeBlock", mock.Anything, mock.Anything).Return(finalizeBlockResponse)
-		app.On("ExtendVote", mock.Anything, mock.Anything).Return(voteExtension)
-		require.NotNil(app)
-
-		require.NoError(node.Start())
-		require.NoError(waitForAtLeastNBlocks(node, 10, Store))
-		require.NoError(node.Stop())
-		app.AssertExpectations(t)
-	})
-=======
 	testCases := []struct {
 		sigingKeyType string
 	}{
 		{sigingKeyType: "ed25519"},
 		{sigingKeyType: "secp256k1"},
 	}
->>>>>>> 6a33192e
 
 	for _, tc := range testCases {
 		// TestPrepareProposalVoteExtChecker
 		t.Run("TestPrepareProposalVoteExtChecker", func(t *testing.T) {
 			app, node, pubKey := createNodeAndApp(ctx, voteExtensionEnableHeight, tc.sigingKeyType, t)
 
-			prepareProposalVoteExtChecker := func(_ context.Context, req *abci.RequestPrepareProposal) (*abci.ResponsePrepareProposal, error) {
+			prepareProposalVoteExtChecker := func(_ context.Context, req *abci.PrepareProposalRequest) (*abci.PrepareProposalResponse, error) {
 				if req.Height <= voteExtensionEnableHeight {
 					require.Empty(req.LocalLastCommit.Votes)
 				} else {
@@ -358,18 +308,18 @@
 					ok := pubKey.VerifySignature(extSignBytes, extendedCommit.ExtensionSignature)
 					require.True(ok)
 				}
-				return &abci.ResponsePrepareProposal{
+				return &abci.PrepareProposalResponse{
 					Txs: req.Txs,
 				}, nil
 			}
-			voteExtension := func(_ context.Context, req *abci.RequestExtendVote) (*abci.ResponseExtendVote, error) {
-				return &abci.ResponseExtendVote{
+			voteExtension := func(_ context.Context, req *abci.ExtendVoteRequest) (*abci.ExtendVoteResponse, error) {
+				return &abci.ExtendVoteResponse{
 					VoteExtension: []byte(fmt.Sprintf(expectedExtension, req.Height)),
 				}, nil
 			}
-			app.On("Commit", mock.Anything, mock.Anything).Return(&abci.ResponseCommit{}, nil)
+			app.On("Commit", mock.Anything, mock.Anything).Return(&abci.CommitResponse{}, nil)
 			app.On("PrepareProposal", mock.Anything, mock.Anything).Return(prepareProposalVoteExtChecker)
-			app.On("ProcessProposal", mock.Anything, mock.Anything).Return(&abci.ResponseProcessProposal{Status: abci.ResponseProcessProposal_ACCEPT}, nil)
+			app.On("ProcessProposal", mock.Anything, mock.Anything).Return(&abci.ProcessProposalResponse{Status: abci.PROCESS_PROPOSAL_STATUS_ACCEPT}, nil)
 			app.On("FinalizeBlock", mock.Anything, mock.Anything).Return(finalizeBlockResponse)
 			app.On("ExtendVote", mock.Anything, mock.Anything).Return(voteExtension)
 			require.NotNil(app)
@@ -439,13 +389,8 @@
 	require := require.New(t)
 
 	app := &mocks.Application{}
-<<<<<<< HEAD
 	app.On("InitChain", mock.Anything, mock.Anything).Return(&abci.InitChainResponse{}, nil)
-	node, signingKey := createAggregatorWithApp(ctx, app, voteExtensionEnableHeight, t)
-=======
-	app.On("InitChain", mock.Anything, mock.Anything).Return(&abci.ResponseInitChain{}, nil)
 	node, pubKey := createAggregatorWithApp(ctx, app, voteExtensionEnableHeight, sigingKeyType, t)
->>>>>>> 6a33192e
 	require.NotNil(node)
 	require.NotNil(pubKey)
 	return app, node, pubKey
